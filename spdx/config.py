--- conflicted
+++ resolved
@@ -35,7 +35,7 @@
     licenses_map = {}
     with codecs.open(file_name, 'rb', encoding='utf-8') as lics:
         licenses = json.load(lics)
-        version, _, _ = licenses['licenseListVersion'].split('-')
+        version = licenses['licenseListVersion'].split('.')
         for lic in licenses['licenses']:
             if lic.get('isDeprecatedLicenseId'):
                 continue
@@ -55,11 +55,7 @@
     exceptions_map = {}
     with codecs.open(file_name, 'rb', encoding='utf-8') as excs:
         exceptions = json.load(excs)
-<<<<<<< HEAD
-        version, _, _ = exceptions['licenseListVersion'].split('-')
-=======
         version = exceptions['licenseListVersion'].split('.')
->>>>>>> ee7b6a5b
         for exc in exceptions['exceptions']:
             if exc.get('isDeprecatedLicenseId'):
                 continue
@@ -70,16 +66,8 @@
     return version, exceptions_map
 
 
-<<<<<<< HEAD
-_version, LICENSE_MAP = load_license_list(_licenses)
-LICENSE_LIST_VERSION = Version.from_str(_version)
-
-_version, EXCEPTION_MAP = load_exception_list(_exceptions)
-EXCEPTION_LIST_VERSION = Version.from_str(_version)
-=======
 (_major, _minor), LICENSE_MAP = load_license_list(_licenses)
 LICENSE_LIST_VERSION = Version(major=_major, minor=_minor)
 
 (_major, _minor), EXCEPTION_MAP = load_exception_list(_exceptions)
-EXCEPTION_LIST_VERSION = Version(major=_major, minor=_minor)
->>>>>>> ee7b6a5b
+EXCEPTION_LIST_VERSION = Version(major=_major, minor=_minor)
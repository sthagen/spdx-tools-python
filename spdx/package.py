# Copyright (c) 2014 Ahmed H. Ismail
# Licensed under the Apache License, Version 2.0 (the "License");
# you may not use this file except in compliance with the License.
# You may obtain a copy of the License at
#     http://www.apache.org/licenses/LICENSE-2.0
# Unless required by applicable law or agreed to in writing, software
# distributed under the License is distributed on an "AS IS" BASIS,
# WITHOUT WARRANTIES OR CONDITIONS OF ANY KIND, either express or implied.
# See the License for the specific language governing permissions and
# limitations under the License.

import hashlib

from functools import reduce

from spdx import checksum
from spdx import creationinfo
from spdx import document
from spdx import utils


class Package(object):

    """
    Represent an analyzed Package.
    Fields:
     - name : Mandatory, string.
     - spdx_id: Uniquely identify any element in an SPDX document which may be
     referenced by other elements. Mandatory, one. Type: str.
     - version: Optional, string.
     - file_name: Optional, string.
     - supplier: Optional, Organization or Person or NO_ASSERTION.
     - originator: Optional, Organization or Person.
     - download_location: Mandatory, URL as string.
     - files_analyzed: Indicates whether the file content of this package has
     been available for or subjected to analysis when creating the SPDX
     document. If "false" indicates packages that represent metadata or URI
     references to a project, product, artifact, distribution or a component.
     If set to "false", the package must not contain any files.
     Optional, boolean.
     - homepage: Optional, URL as string or NONE or NO_ASSERTION.
     - verif_code: string. Mandatory if files_analyzed is True or None (omitted)
       Must be None (omitted) if files_analyzed is False
     - check_sum: Optional , spdx.checksum.Algorithm.
     - source_info: Optional string.
     - conc_lics: Mandatory spdx.document.License or spdx.utils.SPDXNone or
     - spdx.utils.NoAssert.
     - license_declared : Mandatory spdx.document.License or spdx.utils.SPDXNone or
     - spdx.utils.NoAssert.
     - license_comment  : optional string.
     - licenses_from_files: list of spdx.document.License or spdx.utils.SPDXNone or
     - spdx.utils.NoAssert.
     - cr_text: Copyright text, string , utils.NoAssert or utils.SPDXNone. Mandatory.
     - summary: Optional str.
     - description: Optional str.
     - comment: Comments about the package being described, optional one.
     Type: str
     - files: List of files in package, atleast one.
     - verif_exc_files : list of file names excluded from verification code or None.
     - ext_pkg_refs : External references referenced within the given package.
     Optional, one or many. Type: ExternalPackageRef
     - attribution_text : optional string.
    """

    def __init__(
        self,
        name=None,
        spdx_id=None,
        download_location=None,
        version=None,
        file_name=None,
        supplier=None,
        originator=None,
    ):
        self.name = name
        self.spdx_id = spdx_id
        self.version = version
        self.file_name = file_name
        self.supplier = supplier
        self.originator = originator
        self.download_location = download_location
        self.files_analyzed = None
        self.homepage = None
        self.verif_code = None
        self.check_sum = None
        self.source_info = None
        self.conc_lics = None
        self.license_declared = None
        self.license_comment = None
        self.licenses_from_files = []
        self.cr_text = None
        self.summary = None
        self.description = None
        self.comment = None
        self.attribution_text = None
        self.files = []
        self.verif_exc_files = []
        self.pkg_ext_refs = []

    def add_file(self, fil):
        self.files.append(fil)

    def add_lics_from_file(self, lics):
        self.licenses_from_files.append(lics)

    def add_exc_file(self, filename):
        self.verif_exc_files.append(filename)

    def add_pkg_ext_refs(self, pkg_ext_ref):
        self.pkg_ext_refs.append(pkg_ext_ref)

    def validate(self, messages):
        """
        Validate the package fields.
        Append user friendly error messages to the `messages` list.
        """
        messages.push_context(self.name)
        self.validate_files_analyzed(messages)
        self.validate_checksum(messages)
        self.validate_optional_str_fields(messages)
        self.validate_mandatory_str_fields(messages)
        self.validate_files(messages)
        self.validate_pkg_ext_refs(messages)
        self.validate_mandatory_fields(messages)
        self.validate_optional_fields(messages)
        messages.pop_context()

        return messages

    def validate_files_analyzed(self, messages):
        if self.files_analyzed not in [ True, False, None ]:
            messages.append(
                'Package files_analyzed must be True or False or None (omitted)'
            )
        if self.files_analyzed is False and self.verif_code is not None:
            messages.append(
                'Package verif_code must be None (omitted) when files_analyzed is False'
            )

        return messages

    def validate_optional_fields(self, messages):
        if self.originator and not isinstance(
            self.originator, (utils.NoAssert, creationinfo.Creator)
        ):
            messages.append(
                "Package originator must be instance of "
                "spdx.utils.NoAssert or spdx.creationinfo.Creator"
            )

        if self.supplier and not isinstance(
            self.supplier, (utils.NoAssert, creationinfo.Creator)
        ):
            messages.append(
                "Package supplier must be instance of "
                "spdx.utils.NoAssert or spdx.creationinfo.Creator"
            )

        return messages

    def validate_pkg_ext_refs(self, messages):
        for ref in self.pkg_ext_refs:
            if isinstance(ref, ExternalPackageRef):
                messages = ref.validate(messages)
            else:
                messages.append(
                    "External package references must be of the type "
                    "spdx.package.ExternalPackageRef and not " + str(type(ref))
                )

        return messages

    def validate_mandatory_fields(self, messages):
        if not isinstance(
            self.conc_lics, (utils.SPDXNone, utils.NoAssert, document.License)
        ):
            messages.append(
                "Package concluded license must be instance of "
                "spdx.utils.SPDXNone or spdx.utils.NoAssert or "
                "spdx.document.License"
            )

        if not isinstance(
            self.license_declared, (utils.SPDXNone, utils.NoAssert, document.License)
        ):
            messages.append(
                "Package declared license must be instance of "
                "spdx.utils.SPDXNone or spdx.utils.NoAssert or "
                "spdx.document.License"
            )

        # FIXME: this is obscure and unreadable
        license_from_file_check = lambda prev, el: prev and isinstance(
            el, (document.License, utils.SPDXNone, utils.NoAssert)
        )
        if not reduce(license_from_file_check, self.licenses_from_files, True):
            messages.append(
                "Each element in licenses_from_files must be instance of "
                "spdx.utils.SPDXNone or spdx.utils.NoAssert or "
                "spdx.document.License"
            )

        if not self.licenses_from_files:
            messages.append("Package licenses_from_files can not be empty")

        return messages

    def validate_files(self, messages):
        if self.files_analyzed != False:
            if not self.files:
                messages.append(
                    "Package must have at least one file."
                )
            else:
                for f in self.files:
                    messages = f.validate(messages)

        return messages

    def validate_optional_str_fields(self, messages):
        """Fields marked as optional and of type string in class
        docstring must be of a type that provides __str__ method.
        """
        FIELDS = [
            "file_name",
            "version",
            "homepage",
            "source_info",
            "summary",
            "description",
            "attribution_text",
            "comment",
        ]
        self.validate_str_fields(FIELDS, True, messages)

        return messages

    def validate_mandatory_str_fields(self, messages):
        """Fields marked as Mandatory and of type string in class
        docstring must be of a type that provides __str__ method.
        """
        FIELDS = ["name", "spdx_id", "download_location", "cr_text"]
        if self.files_analyzed != False:
            FIELDS = FIELDS + ["verif_code"]
        self.validate_str_fields(FIELDS, False, messages)

        return messages

    def validate_str_fields(self, fields, optional, messages):
        """Helper for validate_mandatory_str_field and
        validate_optional_str_fields"""
        for field_str in fields:
            field = getattr(self, field_str)
            if field is not None:
                # FIXME: this does not make sense???
                attr = getattr(field, "__str__", None)
                if not callable(attr):
                    messages.append(
                        "{0} must provide __str__ method.".format(field)
                    )
                    # Continue checking.
            elif not optional:
                messages.append("Package {0} can not be None.".format(field_str))

        return messages

    def validate_checksum(self, messages):
        if self.check_sum is not None:
            if not isinstance(self.check_sum, checksum.Algorithm):
                messages.append(
                    "Package checksum must be instance of spdx.checksum.Algorithm"
<<<<<<< HEAD
                ]
=======
                )
            else:
                if self.check_sum.identifier != "SHA1":
                    messages.append("File checksum algorithm must be SHA1")
>>>>>>> 794ddf19

        return messages

    def calc_verif_code(self):
        hashes = []

        for file_entry in self.files:
            if (
                isinstance(file_entry.chk_sum, checksum.Algorithm)
                and file_entry.chk_sum.identifier == "SHA1"
            ):
                sha1 = file_entry.chk_sum.value
            else:
                sha1 = file_entry.calc_chksum()
            hashes.append(sha1)

        hashes.sort()

        sha1 = hashlib.sha1()
        sha1.update("".join(hashes).encode("utf-8"))
        return sha1.hexdigest()

    def has_optional_field(self, field):
        return getattr(self, field, None) is not None


class ExternalPackageRef(object):
    """
    An External Reference allows a Package to reference an external source of
    additional information, metadata, enumerations, asset identifiers, or
    downloadable content believed to be relevant to the Package.
    Fields:
    - category: "SECURITY" or "PACKAGE-MANAGER" or "OTHER".
    - pkg_ext_ref_type: A unique string containing letters, numbers, ".","-".
    - locator: A unique string with no spaces necessary to access the
    package-specific information, metadata, or content within the target
    location.
    - comment: To provide information about the purpose and target of the
    reference.
    """

    def __init__(
        self, category=None, pkg_ext_ref_type=None, locator=None, comment=None
    ):
        self.category = category
        self.pkg_ext_ref_type = pkg_ext_ref_type
        self.locator = locator
        self.comment = comment

    def validate(self, messages):
        """
        Check that all the fields are valid.
        Appends any error messages to messages parameter shall be a ErrorMessages.
        """
        self.validate_category(messages)
        self.validate_pkg_ext_ref_type(messages)
        self.validate_locator(messages)

        return messages

    def validate_category(self, messages):
        if self.category is None:
            messages.append("ExternalPackageRef has no category.")

        return messages

    def validate_pkg_ext_ref_type(self, messages):
        if self.pkg_ext_ref_type is None:
            messages.append("ExternalPackageRef has no type.")

        return messages

    def validate_locator(self, messages):
        if self.locator is None:
            messages.append("ExternalPackageRef has no locator.")

        return messages<|MERGE_RESOLUTION|>--- conflicted
+++ resolved
@@ -269,14 +269,7 @@
             if not isinstance(self.check_sum, checksum.Algorithm):
                 messages.append(
                     "Package checksum must be instance of spdx.checksum.Algorithm"
-<<<<<<< HEAD
                 ]
-=======
-                )
-            else:
-                if self.check_sum.identifier != "SHA1":
-                    messages.append("File checksum algorithm must be SHA1")
->>>>>>> 794ddf19
 
         return messages
 
